--- conflicted
+++ resolved
@@ -1,4 +1,3 @@
-<<<<<<< HEAD
 //
 //  Pocket SDR C Library - Header file for GNSS SDR device Functions.
 //
@@ -26,129 +25,11 @@
 #include <CyAPI.h>
 #else
 #include <pthread.h>
+#ifdef __APPLE__
 #include <libusb.h>
-#endif // WIN32
-
-#ifdef __cplusplus
-extern "C" {
+#else
+#include <libusb-1.0/libusb.h>
 #endif
-
-// constants and macro -------------------------------------------------------
-#define SDR_DEV_NAME    "Pocket SDR" // SDR device name 
-#define SDR_DEV_VID     0x04B4  // SDR device vendor ID 
-#define SDR_DEV_PID     0x1004  // SDR device product ID 
-#define SDR_DEV_IF      0       // SDR device interface number 
-#define SDR_DEV_EP      0x86    // SDR device end point for bulk transter 
-
-#define SDR_VR_STAT     0x40    // SDR vendor request: Get status 
-#define SDR_VR_REG_READ 0x41    // SDR vendor request: Read register 
-#define SDR_VR_REG_WRITE 0x42   // SDR vendor request: Write register 
-#define SDR_VR_SAVE     0x47    // SDR vendor request: Save settings 
-
-#define SDR_FREQ_TCXO   24.000  // SDR frequency of TCXO (MHz) 
-
-#define SDR_MAX_CH      8       // max number of channels in a SDR device 
-#define SDR_MAX_REG     11      // max number of registers in a SDR device 
-
-#ifdef WIN32
-#define SDR_MAX_BUFF    1024    // number of digital IF data buffer 
-#define SDR_SIZE_BUFF   (1<<14) // size of digital IF data buffer (bytes) 
-#else
-#define SDR_MAX_BUFF    1024    // number of digital IF data buffer 
-#define SDR_SIZE_BUFF   (1<<15) // size of digital IF data buffer (bytes) 
-#endif // WIN32
-
-// type definitions ----------------------------------------------------------
-
-#ifdef WIN32
-
-typedef CCyUSBDevice sdr_usb_t;  // USB device type 
-typedef CCyBulkEndPoint sdr_ep_t;  // USB bulk endpoint type 
-
-typedef struct {                // SDR device type 
-    sdr_usb_t *usb;             // USB device 
-    sdr_ep_t *ep;               // bulk endpoint 
-    uint8_t *buff[SDR_MAX_BUFF]; // data buffers 
-    int max_ch;                 // max number of channels
-    int IQ[SDR_MAX_CH];         // sampling types 
-    int rp, wp;                 // read/write pointer of data buffers 
-    int state;                  // state of event handler 
-    HANDLE thread;              // event handler thread 
-} sdr_dev_t;
-
-#else
-
-typedef struct {                // USB device type 
-    libusb_context *ctx;        // USB context
-    libusb_device_handle *h;    // USB device handle
-} sdr_usb_t;
-
-typedef struct libusb_transfer sdr_transfer_t; // USB transfer type 
-
-typedef struct {                // SDR device type 
-    sdr_usb_t *usb;             // USB device 
-    sdr_transfer_t *transfer[SDR_MAX_BUFF]; // USB transfers 
-    uint8_t *data[SDR_MAX_BUFF]; // USB transfer data 
-    int max_ch;                 // max number of channels
-    int IQ[SDR_MAX_CH];         // sampling types 
-    pthread_t thread;           // USB event handler thread 
-    int state;                  // state of USB event handler 
-    int rp, wp;                 // read/write pointer of ring-buffer 
-    uint8_t *buff[SDR_MAX_BUFF]; // ring-buffer 
-} sdr_dev_t;
-
-#endif // WIN32 
-
-// function prototypes -------------------------------------------------------
-
-// sdr_usb.c
-sdr_usb_t *sdr_usb_open(int bus, int port, uint16_t vid, uint16_t pid);
-void sdr_usb_close(sdr_usb_t *usb);
-int sdr_usb_req(sdr_usb_t *usb, int mode, uint8_t req, uint16_t val,
-        uint8_t *data, int size);
-
-// sdr_conf.c
-int sdr_read_settings(const char *file, int bus, int port, int opt);
-int sdr_write_settings(const char *file, int bus, int port, int opt);
-
-// sdr_dev.c
-sdr_dev_t *sdr_dev_open(int bus, int port);
-void sdr_dev_close(sdr_dev_t *dev);
-int sdr_dev_data(sdr_dev_t *dev, int8_t **buff, int *n);
-
-#ifdef __cplusplus
-}
-#endif
-#endif // POCKET_DEV_H 
-=======
-//
-//  Pocket SDR C Library - Header file for GNSS SDR device Functions.
-//
-//  Author:
-//  T.TAKASU
-//
-//  History:
-//  2021-10-20  0.1  new
-//  2022-01-04  1.0  support CyUSB on Windows
-//  2022-01-10  1.1  SDR_SIZE_BUFF: (1<<12) -> (1<<14)
-//  2022-01-20  1.2  add API mix_carr(), corr_std(), corr_fft()
-//  2023-12-24  1.3  SDR_MAX_CH: 2 -> 8
-//                   support USB context
-//
-#ifndef POCKET_DEV_H
-#define POCKET_DEV_H
-
-#include <stdio.h>
-#include <stdlib.h>
-#include <string.h>
-#include <stdint.h>
-
-#ifdef WIN32
-#include <windows.h>
-#include <CyAPI.h>
-#else
-#include <pthread.h>
-#include <libusb-1.0/libusb.h>
 #endif // WIN32
 
 #ifdef __cplusplus
@@ -241,5 +122,4 @@
 #ifdef __cplusplus
 }
 #endif
-#endif // POCKET_DEV_H 
->>>>>>> 281ade93
+#endif // POCKET_DEV_H 