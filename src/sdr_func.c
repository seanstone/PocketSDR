// 
//  Pocket SDR C Library - Fundamental GNSS SDR Functions
//
//  Author:
//  T.TAKASU
//
//  History:
//  2022-01-25  1.0  new
//  2022-05-11  1.1  add API: search_code(), corr_max(), fine_dop(),
//                   shift_freq(), dop_bins(), add_buff(), xor_bits()
//  2022-05-18  1.2  change API: *() -> sdr_*()
//  2022-05-23  1.3  add API: sdr_read_data(), sdr_parse_nums()
//  2022-07-08  1.4  port sdr_func.py to C
//  2022-08-04  1.5  ftell(),fseek() -> fgetpos(),fsetpos()
//  2022-08-15  1.6  ensure thread-safety of sdr_corr_fft_()
//  2023-12-28  1.7  support API changes
//                   enable escape sequence for Windows console
//  2024-01-03  1.8  fix AVX2 codes in dot_cpx_real()
//  2024-01-18  1.9  add API sdr_cpx_mul()
//
#include <math.h>
#include <stdarg.h>
#include "rtklib.h"
#include "pocket_sdr.h"

#ifdef WIN32
#include <io.h>
#endif
#ifdef AVX2
#include <immintrin.h>
#endif

#include <sys/types.h>

// constants and macros --------------------------------------------------------
#define NTBL          256 // carrier lookup table size 
#define DOP_STEP      0.5 // Doppler frequency search step (* 1 / code cycle)
#define MAX_FFTW_PLAN 16  // max number of FFTW plans
#define FFTW_FLAG     FFTW_ESTIMATE // FFTW flag 
#define SQR(x)        ((x) * (x))
#define MIN(x, y)     ((x) < (y) ? (x) : (y))

// global variables ------------------------------------------------------------
static sdr_cpx_t carr_tbl[NTBL] = {{0}}; // carrier lookup table
static fftwf_plan fftw_plans[MAX_FFTW_PLAN][2] = {{0}}; // FFTW plan buffer
static int fftw_size[MAX_FFTW_PLAN] = {0}; // FFTW plan sizes
static int log_lvl = 3;           // log level
static stream_t log_str = {0};    // log stream

// enable escape sequence for Windows console ----------------------------------
static void enable_console_esc(void)
{
#ifdef WIN32
    HANDLE h = (HANDLE)_get_osfhandle(1); // stdout
    DWORD mode = 0;
    
    if (!GetConsoleMode(h, &mode) ||
        !SetConsoleMode(h, mode | ENABLE_VIRTUAL_TERMINAL_PROCESSING)) {
        //fprintf(stderr, "SetConsoleMode() error (%ld)\n", GetLastError());
    }
#endif
}

// initialize GNSS SDR functions -----------------------------------------------
void sdr_func_init(const char *file)
{
    // initilize log stream
    strinitcom();
    strinit(&log_str);
    
    // import FFTW wisdom 
    if (*file && !fftwf_import_wisdom_from_filename(file)) {
        fprintf(stderr, "FFTW wisdom import error %s\n", file);
    }
    // generate carrier lookup table 
    for (int i = 0; i < NTBL; i++) {
        carr_tbl[i][0] = cosf(-2.0f * (float)PI * i / NTBL);
        carr_tbl[i][1] = sinf(-2.0f * (float)PI * i / NTBL);
    }
    // enable escape sequence for Windows console
    enable_console_esc();
}

//------------------------------------------------------------------------------
//  Allocate memory for complex array. If no memory allocated, it exits the AP
//  immediately with an error message.
//  
//  args:
//      N        (I)  Size of complex array
//
//  return:
//      Complex array allocated.
//
sdr_cpx_t *sdr_cpx_malloc(int N)
{
    sdr_cpx_t *cpx;
    
    if (!(cpx = (sdr_cpx_t *)fftwf_malloc(sizeof(sdr_cpx_t) * N))) {
        fprintf(stderr, "sdr_cpx_t memory allocation error N=%d\n", N);
        exit(-1);
    }
    return cpx;
}

//------------------------------------------------------------------------------
//  Free memory allocated by sdr_cpx_malloc().
//  
//  args:
//      cpx      (I)  Complex array
//
//  return:
//      None
//
void sdr_cpx_free(sdr_cpx_t *cpx)
{
    fftwf_free(cpx);
}

//------------------------------------------------------------------------------
//  Absolute value of a complex.
//  
//  args:
//      cpx      (I)  Complex value
//
//  return:
//      | cpx |
//
float sdr_cpx_abs(sdr_cpx_t cpx)
{
    return sqrtf(SQR(cpx[0]) + SQR(cpx[1]));
}

//------------------------------------------------------------------------------
//  Multiplication of two complex arrays.
//  
//  args:
//      a, b     (I)  Complex arrays
//      N        (I)  Size of comlex arrays
//      s        (I)  Scale
//      c        (O)  Multiplication of a and b (c[i] = a[i] * b[i] * s)
//
//  return:
//      None
//
void sdr_cpx_mul(const sdr_cpx_t *a, const sdr_cpx_t *b, int N, float s,
    sdr_cpx_t *c)
{
    for (int i = 0; i < N; i++) {
        c[i][0] = (a[i][0] * b[i][0] - a[i][1] * b[i][1]) * s;
        c[i][1] = (a[i][0] * b[i][1] + a[i][1] * b[i][0]) * s;
    }
}

//------------------------------------------------------------------------------
//  Read digitalized IF (inter-frequency) data from file. Supported file format
//  is signed byte (int8) for I-sampling (real-sampling) or interleaved singned
//  byte for IQ-sampling (complex-sampling).
//
//  args:
//      file     (I) Digitalized IF data file path
//      fs       (I) Sampling frequency (Hz)
//      IQ       (I) Sampling type (1: I-sampling, 2: IQ-sampling)
//      T        (I) Sample period (s) (0: all samples)
//      toff     (I) Time offset from the beginning (s)
//      len_data (O) length of data
//
//  return:
//      Digitized IF data as complex array (NULL: read error)
//
sdr_cpx_t *sdr_read_data(const char *file, double fs, int IQ, double T,
    double toff, int *len_data)
{
    size_t cnt = (T > 0.0) ? (size_t)(fs * T * IQ) : 0;
    size_t off = (size_t)(fs * toff * IQ);
    FILE *fp;
    
    if (!(fp = fopen(file, "rb"))) {
        fprintf(stderr, "data read error %s\n", file);
        return NULL;
    }
    // get file size
    fseek(fp, 0, SEEK_END);
#ifdef WIN32
    fpos_t pos = 0;
    fgetpos(fp, &pos);
    size_t size = (size_t)pos;
#else
    fpos_t pos = {0};
    fgetpos(fp, &pos);
    size_t size = (size_t)pos;
#endif
    rewind(fp);
    
    if (cnt <= 0) {
        cnt = size - off;
    }
    if (size < off + cnt) {
        fclose(fp);
        return NULL;
    }
    int8_t *raw = (int8_t *)sdr_malloc(cnt);
#ifdef WIN32
    pos = (size_t)off;
    fsetpos(fp, &pos);
#else
    pos = (off_t)off;
    fsetpos(fp, &pos);
#endif
    
    if (fread(raw, 1, cnt, fp) < cnt) {
        fprintf(stderr, "data read error %s\n", file);
        fclose(fp);
        return NULL;
    }
    sdr_cpx_t *data;
    *len_data = (IQ == 1) ? cnt : cnt / 2;
    data = sdr_cpx_malloc(*len_data);
    
    if (IQ == 1) { // I-sampling
        for (int i = 0; i < *len_data; i++) {
            data[i][0] = raw[i];
            data[i][1] = 0.0;
        }
    }
    else { // IQ-sampling
        for (int i = 0; i < *len_data; i++) {
            data[i][0] =  raw[i*2  ];
            data[i][1] = -raw[i*2+1];
        }
    }
    sdr_free(raw);
    fclose(fp);
    return data;
}

//------------------------------------------------------------------------------
//  Parallel code search in digitized IF data.
//
//  args:
//      code_fft (I) Code DFT (with or w/o zero-padding) as complex array
//      T        (I) Code cycle (period) (s)
//      buff     (I) Buffer of IF data as complex array
//      len_buff (I) length of buffer
//      ix       (I) Index of sample data
//      N        (I) length of sample data
//      fs       (I) Sampling frequency (Hz)
//      fi       (I) IF frequency (Hz)
//      fds      (I) Doppler frequency bins as ndarray (Hz)
//      len_fds  (I) length of Doppler frequency bins
//      P        (IO) Correlation powers in the Doppler frequencies - Code offset
//                   space as float 2D-array (N x len_fs, N = (int)(fs * T))
//
//  return:
//      none
//
void sdr_search_code(const sdr_cpx_t *code_fft, double T, const sdr_cpx_t *buff,
    int len_buff, int ix, int N, double fs, double fi, const float *fds,
    int len_fds, float *P)
{
    sdr_cpx_t *C = sdr_cpx_malloc(N);
    
    for (int i = 0; i < len_fds; i++) {
        
        // FFT correlator
        sdr_corr_fft(buff, len_buff, ix, N, fs, fi + fds[i], 0.0, code_fft, C);
        
        // add correlation power
        for (int j = 0; j < N; j++) {
            P[i*N+j] += SQR(C[j][0]) + SQR(C[j][1]); // abs(C[j]) ** 2
        }
    }
    sdr_cpx_free(C);
}

// max correlation power and C/N0 ----------------------------------------------
float sdr_corr_max(const float *P, int N, int Nmax, int M, double T, int *ix)
{
    float P_max = 0.0, P_ave = 0.0;
    int n = 0;
    
    for (int i = 0; i < M; i++) {
        for (int j = 0; j < Nmax; j++) {
            P_ave += (P[i*N+j] - P_ave) / ++n;
            if (P[i*N+j] <= P_max) continue;
            P_max = P[i*N+j];
            ix[0] = i; // index of doppler freq.
            ix[1] = j; // index of code offset
        }
    }
    return (P_ave > 0.0f) ? 10.0f * log10f((P_max - P_ave) / P_ave / T) : 0.0f;
}

// polynomial fitting ----------------------------------------------------------
static int poly_fit(const double *x, const double *y, int nx, int np, double *p)
{
    if (nx < np) {
        return 0;
    }
    double *V = mat(np, nx), *Q = mat(np, np);
    
    for (int i = 0; i < nx; i++) { // Vandermonde matrix
        for (int j = 0; j < np; j++) {
            V[i*np+j] = (j == 0) ? 1.0 : V[i*np+j-1] * x[i];
        }
    }
    int stat = lsq(V, y, np, nx, p, Q);
    free(V);
    free(Q);
    return !stat;
}

// fine Doppler frequency by quadratic fitting ---------------------------------
double sdr_fine_dop(const float *P, int N, const float *fds, int len_fds,
    const int *ix)
{
    if (ix[0] == 0 || ix[0] == len_fds - 1) {
        return fds[ix[0]];
    }
    double x[3], y[3], p[3];
    
    for (int i = 0; i < 3; i++) {
        x[i] = fds[ix[0]-1+i];
        y[i] = P[(ix[0]-1+i)*N+ix[1]];
    }
    if (!poly_fit(x, y, 3, 3, p)) {
        return fds[ix[0]];
    }
    return -p[1] / (2.0 * p[2]);
}

// shift IF frequency for GLONASS FDMA -----------------------------------------
double sdr_shift_freq(const char *sig, int fcn, double fi)
{
    if (!strcmp(sig, "G1CA")) {
        fi += 0.5625e6 * fcn;
    }
    else if (!strcmp(sig, "G2CA")) {
        fi += 0.4375e6 * fcn;
    }
    return fi;
}

// doppler search bins ---------------------------------------------------------
float *sdr_dop_bins(double T, float dop, float max_dop, int *len_fds)
{
    float *fds, step = DOP_STEP / T;
    
    *len_fds = (int)(2.0 * max_dop / step) + 1;
    fds = (float *)sdr_malloc(sizeof(float) * (*len_fds));
    
    for (int i = 0; i < *len_fds; i++) {
        fds[i] = dop - max_dop + i * step;
    }
    return fds;
}

// mix carrier -----------------------------------------------------------------
static void mix_carr(const sdr_cpx_t *buff, int N, double phi, double step,
    sdr_cpx_t *data)
{
<<<<<<< HEAD
    for (int i = 0; i < N; i++) {
        uint8_t j = (uint8_t)(char)(phi + step * i);
=======
    double p = phi + 1e-6; // to avoid numerical error
    
    for (int i = 0; i < N; i++, p += step) {
        uint8_t j = (uint8_t)p;
>>>>>>> 281ade93
        data[i][0] = buff[i][0] * carr_tbl[j][0] - buff[i][1] * carr_tbl[j][1];
        data[i][1] = buff[i][0] * carr_tbl[j][1] + buff[i][1] * carr_tbl[j][0];
    }
}

void sdr_mix_carr(const sdr_cpx_t *buff, int len_buff, int ix, int N, double fs,
    double fc, double phi, sdr_cpx_t *data)
{
    double step = fc / fs * NTBL;
    phi = fmod(phi, 1.0) * NTBL;
    
    if (ix + N <= len_buff) {
        mix_carr(buff + ix, N, phi, step, data);
    }
    else { // accross IF buffer boundary
        int n = len_buff - ix;
        mix_carr(buff + ix, n, phi, step, data);
        mix_carr(buff, N - n, phi + step * n, step, data + n);
    }
}

// inner product of complex and real -------------------------------------------
static void dot_cpx_real(const sdr_cpx_t *a, const float *b, int N, float s,
    sdr_cpx_t *c)
{
    int i = 0;
    
    (*c)[0] = (*c)[1] = 0.0f;
#ifdef AVX2
    __m256i idx1 = _mm256_set_epi32(3, 3, 2, 2, 1, 1, 0, 0);
    __m256i idx2 = _mm256_set_epi32(7, 7, 6, 6, 5, 5, 4, 4);
    __m256 ymm1 = _mm256_setzero_ps();
    __m256 ymm2 = _mm256_setzero_ps();
    
    for ( ; i < N - 7; i += 8) {
        __m256 ymm3 = _mm256_loadu_ps((float *)(a + i));
        __m256 ymm4 = _mm256_loadu_ps((float *)(a + i + 4));
        __m256 ymm5 = _mm256_loadu_ps(b + i);
        __m256 ymm6 = _mm256_permutexvar_ps(idx1, ymm5);
        __m256 ymm7 = _mm256_permutexvar_ps(idx2, ymm5);
        ymm1 = _mm256_fmadd_ps(ymm3, ymm6, ymm1);
        ymm2 = _mm256_fmadd_ps(ymm4, ymm7, ymm2);
    }
    float d[8], e[8];
    _mm256_storeu_ps(d, ymm1);
    _mm256_storeu_ps(e, ymm2);
    (*c)[0] += d[0] + d[2] + d[4] + d[6] + e[0] + e[2] + e[4] + e[6];
    (*c)[1] += d[1] + d[3] + d[5] + d[7] + e[1] + e[3] + e[5] + e[7];
#endif
    for ( ; i < N; i++) {
        (*c)[0] += a[i][0] * b[i];
        (*c)[1] += a[i][1] * b[i];
    }
    (*c)[0] *= s;
    (*c)[1] *= s;
}

// standard correlator ---------------------------------------------------------
static void corr_std(const sdr_cpx_t *data, const float *code, int N,
    const int *pos, int n, sdr_cpx_t *corr)
{
    for (int i = 0; i < n; i++) {
        if (pos[i] > 0) {
            int M = N - pos[i];
            dot_cpx_real(data + pos[i], code, M, 1.0f / M, corr + i);
        }
        else if (pos[i] < 0) {
            int M = N + pos[i];
            dot_cpx_real(data, code - pos[i], M, 1.0f / M, corr + i);
        }
        else {
            dot_cpx_real(data, code, N, 1.0f / N, corr + i);
        }
    }
}

// mix carrier and standard correlator -----------------------------------------
void sdr_corr_std(const sdr_cpx_t *buff, int len_buff, int ix, int N, double fs,
    double fc, double phi, const float *code, const int *pos, int n,
    sdr_cpx_t *corr)
{
    sdr_cpx_t *data = sdr_cpx_malloc(N);
    sdr_mix_carr(buff, len_buff, ix, N, fs, fc, phi, data);
    corr_std(data, code, N, pos, n, corr);
    sdr_cpx_free(data);
}

// get FFTW plan ---------------------------------------------------------------
static int get_fftw_plan(int N, fftwf_plan *plan)
{
    static pthread_mutex_t mtx = PTHREAD_MUTEX_INITIALIZER;
    
    pthread_mutex_lock(&mtx);
    
    for (int i = 0; i < MAX_FFTW_PLAN; i++) {
        if (fftw_size[i] == 0) {
            sdr_cpx_t *cpx1 = sdr_cpx_malloc(N);
            sdr_cpx_t *cpx2 = sdr_cpx_malloc(N);
            fftw_plans[i][0] = fftwf_plan_dft_1d(N, cpx1, cpx2, FFTW_FORWARD,  FFTW_FLAG);
            fftw_plans[i][1] = fftwf_plan_dft_1d(N, cpx2, cpx1, FFTW_BACKWARD, FFTW_FLAG);
            fftw_size[i] = N;
            sdr_cpx_free(cpx1);
            sdr_cpx_free(cpx2);
        }
        if (fftw_size[i] == N) {
            plan[0] = fftw_plans[i][0];
            plan[1] = fftw_plans[i][1];
            pthread_mutex_unlock(&mtx);
            return 1;
        }
    }
    fprintf(stderr, "fftw plan buffer overflow N=%d\n", N);
    pthread_mutex_unlock(&mtx);
    return 0;
}

// FFT correlator --------------------------------------------------------------
static void corr_fft(const sdr_cpx_t *data, const sdr_cpx_t *code_fft, int N,
    sdr_cpx_t *corr)
{
    fftwf_plan plan[2];
    
    if (!get_fftw_plan(N, plan)) return;
    sdr_cpx_t *cpx1 = sdr_cpx_malloc(N);
    sdr_cpx_t *cpx2 = sdr_cpx_malloc(N);
    
    // ifft(fft(data) * code_fft) / N^2 
    fftwf_execute_dft(plan[0], (sdr_cpx_t *)data, cpx1);
    sdr_cpx_mul(cpx1, code_fft, N, 1.0f / N / N, cpx2);
    fftwf_execute_dft(plan[1], cpx2, corr);
    
    sdr_cpx_free(cpx1);
    sdr_cpx_free(cpx2);
}

// mix carrier and FFT correlator ----------------------------------------------
void sdr_corr_fft(const sdr_cpx_t *buff, int len_buff, int ix, int N, double fs,
    double fc, double phi, const sdr_cpx_t *code_fft, sdr_cpx_t *corr)
{
    sdr_cpx_t *data = sdr_cpx_malloc(N);
    sdr_mix_carr(buff, len_buff, ix, N, fs, fc, phi, data);
    corr_fft(data, code_fft, N, corr);
    sdr_cpx_free(data);
}

// open log --------------------------------------------------------------------
int sdr_log_open(const char *path)
{
    const char *p = strchr(path, ':');
    int stat;
    
    if (!p || *(p + 1) == ':' ) { // file (path = file[::opt...])
        stat = stropen(&log_str, STR_FILE, STR_MODE_W, path);
    }
    else if (p == path) { // TCP server (path = :port)
        stat = stropen(&log_str, STR_TCPSVR, STR_MODE_W, path);
    }
    else { // TCP client (path = addr:port)
        stat = stropen(&log_str, STR_TCPCLI, STR_MODE_W, path);
    }
    if (!stat) {
        fprintf(stderr, "log stream open error %s\n", path);
    }
    return stat;
}

// close log -------------------------------------------------------------------
void sdr_log_close(void)
{
    strclose(&log_str);
}

// set log level ---------------------------------------------------------------
void sdr_log_level(int level)
{
    log_lvl = level;
}

// output log ------------------------------------------------------------------
void sdr_log(int level, const char *msg, ...)
{
    va_list ap;
    
    va_start(ap, msg);
    
    if (log_lvl == 0) {
        vprintf(msg, ap);
    }
    else if (level <= log_lvl) {
        char buff[1024];
        int len = vsnprintf(buff, sizeof(buff) - 2, msg, ap);
        len = MIN(len, (int)sizeof(buff) - 3);
        sprintf(buff + len, "\r\n");
        strwrite(&log_str, (uint8_t *)buff, len + 2);
    }
    va_end(ap);
}

// parse numbers list and range ------------------------------------------------
int sdr_parse_nums(const char *str, int *prns)
{
    int n = 0, prn, prn1, prn2;
    char buff[1024], *p, *q;
    
    sprintf(buff, "%*s", (int)sizeof(buff) - 1, str);
    
    for (p = buff; ; p = q + 1) {
        if ((q = strchr(p, ','))) {
            *q = '\0';
        }
        if (sscanf(p, "%d-%d", &prn1, &prn2) == 2) {
            for (prn = prn1; prn <= prn2 && n < SDR_MAX_NPRN; prn++) {
                prns[n++] = prn;
            }
        }
        else if (sscanf(p, "%d", &prn) == 1 && n < SDR_MAX_NPRN) {
             prns[n++] = prn;
        }
        if (!q) break;
    }
    return n;
}

// add item to buffer ----------------------------------------------------------
void sdr_add_buff(void *buff, int len_buff, void *item, size_t size_item)
{
    memmove(buff, buff + size_item, size_item * (len_buff - 1));
    memcpy(buff + size_item * (len_buff - 1), item, size_item);
}

// pack bit array to uint8_t array ---------------------------------------------
void sdr_pack_bits(const uint8_t *data, int nbit, int nz, uint8_t *buff)
{
    memset(buff, 0, (nz + nbit + 7) / 8);
    for (int i = nz; i < nz + nbit; i++) {
        buff[i / 8] |= data[i-nz] << (7 - i % 8);
    }
}

// unpack uint8_t array to bit array -------------------------------------------
void sdr_unpack_bits(const uint8_t *data, int nbit, uint8_t *buff)
{
    for (int i = 0; i < nbit * 8; i++) {
        buff[i] = (data[i / 8] >> (7 - i % 8)) & 1;
    }
}

// unpack data to bits ---------------------------------------------------------
void sdr_unpack_data(uint32_t data, int nbit, uint8_t *buff)
{
    for (int i = 0; i < nbit; i++) {
        buff[i] = (data >> (nbit - 1 - i)) & 1;
    }
}

// exclusive-or of all bits ----------------------------------------------------
uint8_t sdr_xor_bits(uint32_t X)
{
    static const uint8_t xor_8b[] = { // xor of 8 bits
        0,1,1,0,1,0,0,1, 1,0,0,1,0,1,1,0, 1,0,0,1,0,1,1,0, 0,1,1,0,1,0,0,1,
        1,0,0,1,0,1,1,0, 0,1,1,0,1,0,0,1, 0,1,1,0,1,0,0,1, 1,0,0,1,0,1,1,0,
        1,0,0,1,0,1,1,0, 0,1,1,0,1,0,0,1, 0,1,1,0,1,0,0,1, 1,0,0,1,0,1,1,0,
        0,1,1,0,1,0,0,1, 1,0,0,1,0,1,1,0, 1,0,0,1,0,1,1,0, 0,1,1,0,1,0,0,1,
        1,0,0,1,0,1,1,0, 0,1,1,0,1,0,0,1, 0,1,1,0,1,0,0,1, 1,0,0,1,0,1,1,0,
        0,1,1,0,1,0,0,1, 1,0,0,1,0,1,1,0, 1,0,0,1,0,1,1,0, 0,1,1,0,1,0,0,1,
        0,1,1,0,1,0,0,1, 1,0,0,1,0,1,1,0, 1,0,0,1,0,1,1,0, 0,1,1,0,1,0,0,1,
        1,0,0,1,0,1,1,0, 0,1,1,0,1,0,0,1, 0,1,1,0,1,0,0,1, 1,0,0,1,0,1,1,0
    };
    return xor_8b[(uint8_t)X] ^ xor_8b[(uint8_t)(X >> 8)] ^
        xor_8b[(uint8_t)(X >> 16)] ^ xor_8b[(uint8_t)(X >> 24)];
}

// generate FFTW wisdom --------------------------------------------------------
int sdr_gen_fftw_wisdom(const char *file, int N)
{
    fftwf_plan plan[2] = {0};
    
    sdr_cpx_t *cpx1 = sdr_cpx_malloc(N);
    sdr_cpx_t *cpx2 = sdr_cpx_malloc(N);
    plan[0] = fftwf_plan_dft_1d(N, cpx1, cpx2, FFTW_FORWARD,  FFTW_PATIENT);
    plan[1] = fftwf_plan_dft_1d(N, cpx2, cpx1, FFTW_BACKWARD, FFTW_PATIENT);
    
    int stat = fftwf_export_wisdom_to_filename(file);
    
    fftwf_destroy_plan(plan[0]);
    fftwf_destroy_plan(plan[1]);
    sdr_cpx_free(cpx1);
    sdr_cpx_free(cpx2);
    
    return stat;
}
<|MERGE_RESOLUTION|>--- conflicted
+++ resolved
@@ -358,15 +358,10 @@
 static void mix_carr(const sdr_cpx_t *buff, int N, double phi, double step,
     sdr_cpx_t *data)
 {
-<<<<<<< HEAD
-    for (int i = 0; i < N; i++) {
-        uint8_t j = (uint8_t)(char)(phi + step * i);
-=======
     double p = phi + 1e-6; // to avoid numerical error
     
     for (int i = 0; i < N; i++, p += step) {
         uint8_t j = (uint8_t)p;
->>>>>>> 281ade93
         data[i][0] = buff[i][0] * carr_tbl[j][0] - buff[i][1] * carr_tbl[j][1];
         data[i][1] = buff[i][0] * carr_tbl[j][1] + buff[i][1] * carr_tbl[j][0];
     }
